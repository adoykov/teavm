/*
 *  Copyright 2014 Alexey Andreev.
 *
 *  Licensed under the Apache License, Version 2.0 (the "License");
 *  you may not use this file except in compliance with the License.
 *  You may obtain a copy of the License at
 *
 *       http://www.apache.org/licenses/LICENSE-2.0
 *
 *  Unless required by applicable law or agreed to in writing, software
 *  distributed under the License is distributed on an "AS IS" BASIS,
 *  WITHOUT WARRANTIES OR CONDITIONS OF ANY KIND, either express or implied.
 *  See the License for the specific language governing permissions and
 *  limitations under the License.
 */
package org.teavm.dom.browser;

import org.teavm.dom.ajax.XMLHttpRequest;
import org.teavm.dom.events.EventTarget;
import org.teavm.dom.html.HTMLDocument;
import org.teavm.dom.json.JSON;
import org.teavm.dom.typedarrays.*;
import org.teavm.jso.JSConstructor;
import org.teavm.jso.JSGlobal;
import org.teavm.jso.JSObject;
import org.teavm.jso.JSProperty;

/**
 *
 * @author Alexey Andreev
 */
<<<<<<< HEAD
public interface Window extends JSGlobal, EventTarget {
=======
public interface Window extends JSGlobal, WindowLocalStorage, WindowSessionStorage {
>>>>>>> 8bc65d96
    @JSProperty
    HTMLDocument getDocument();

    @JSProperty
    Screen getScreen();

    void alert(JSObject message);

    void alert(String message);

    int setTimeout(TimerHandler handler, int delay);

    void clearTimeout(int timeoutId);

    int setInterval(TimerHandler handler, int delay);

    void clearInterval(int timeoutId);

    @JSProperty("JSON")
    JSON getJSON();

    @JSConstructor("XMLHttpRequest")
    XMLHttpRequest createXMLHttpRequest();

    @JSConstructor("ArrayBuffer")
    ArrayBuffer createArrayBuffer(int length);

    @JSConstructor("Int8Array")
    Int8Array createInt8Array(int length);

    @JSConstructor("Int8Array")
    Int8Array createInt8Array(ArrayBuffer buffer);

    @JSConstructor("Int8Array")
    Int8Array createInt8Array(ArrayBuffer buffer, int offset, int length);

    @JSConstructor("Uint8Array")
    Uint8Array createUint8Array(int length);

    @JSConstructor("Uint8Array")
    Uint8Array createUint8Array(ArrayBuffer buffer);

    @JSConstructor("Uint8Array")
    Uint8Array createUint8Array(ArrayBuffer buffer, int offset, int length);

    @JSConstructor("Uint8ClampedArray")
    Uint8ClampedArray createUint8ClampedArray(int length);

    @JSConstructor("Uint8ClampedArray")
    Uint8ClampedArray createUint8ClampedArray(ArrayBuffer buffer);

    @JSConstructor("Uint8ClampedArray")
    Uint8ClampedArray createUintClamped8Array(ArrayBuffer buffer, int offset, int length);

    @JSConstructor("Int16Array")
    Int16Array createInt16Array(int length);

    @JSConstructor("Int16Array")
    Int16Array createInt16Array(ArrayBuffer buffer);

    @JSConstructor("Int16Array")
    Int16Array createInt16Array(ArrayBuffer buffer, int offset, int length);

    @JSConstructor("Int32Array")
    Int32Array createInt32Array(int length);

    @JSConstructor("Int32Array")
    Int32Array createInt32Array(ArrayBuffer buffer);

    @JSConstructor("Int32Array")
    Int32Array createInt32Array(ArrayBuffer buffer, int offset, int length);

    @JSConstructor("Float32Array")
    Float32Array createFloat32Array(int length);

    @JSConstructor("Float32Array")
    Float32Array createFloat32Array(ArrayBuffer buffer);

    @JSConstructor("Float32Array")
    Float32Array createFloat32Array(ArrayBuffer buffer, int offset, int length);

    @JSConstructor("Float64Array")
    Float64Array createFloat64Array(int length);

    @JSConstructor("Float64Array")
    Float64Array createFloat64Array(ArrayBuffer buffer);

    @JSConstructor("Float64Array")
    Float64Array createFloat64Array(ArrayBuffer buffer, int offset, int length);
}<|MERGE_RESOLUTION|>--- conflicted
+++ resolved
@@ -16,7 +16,6 @@
 package org.teavm.dom.browser;
 
 import org.teavm.dom.ajax.XMLHttpRequest;
-import org.teavm.dom.events.EventTarget;
 import org.teavm.dom.html.HTMLDocument;
 import org.teavm.dom.json.JSON;
 import org.teavm.dom.typedarrays.*;
@@ -29,11 +28,7 @@
  *
  * @author Alexey Andreev
  */
-<<<<<<< HEAD
-public interface Window extends JSGlobal, EventTarget {
-=======
-public interface Window extends JSGlobal, WindowLocalStorage, WindowSessionStorage {
->>>>>>> 8bc65d96
+public interface Window extends JSGlobal, StorageProvider {
     @JSProperty
     HTMLDocument getDocument();
 
