--- conflicted
+++ resolved
@@ -58,15 +58,12 @@
       <version>2.2.1.1</version>
       <classifier>sources</classifier>
       <scope>provided</scope>
-<<<<<<< HEAD
     </dependency>
     <dependency>
       <groupId>org.apidesign.bck2brwsr</groupId>
       <artifactId>emul</artifactId>
       <version>1.0-SNAPSHOT</version>
       <classifier>rt</classifier>
-=======
->>>>>>> f7e584d7
     </dependency>
     <dependency>
       <groupId>com.google.gwt</groupId>
@@ -77,11 +74,7 @@
     <dependency>
       <groupId>com.dukescript.canvas</groupId>
       <artifactId>html5-canvas</artifactId>
-<<<<<<< HEAD
-      <version>0.7.1</version>
-=======
       <version>0.7.2</version>
->>>>>>> f7e584d7
     </dependency>
     <dependency>
       <groupId>org.netbeans.html</groupId>
@@ -168,7 +161,6 @@
               </execution>
           </executions>
       </plugin>
-<<<<<<< HEAD
         <plugin>
             <groupId>org.apidesign.bck2brwsr</groupId>
             <artifactId>bck2brwsr-maven-plugin</artifactId>
@@ -195,8 +187,6 @@
                 </exports>
             </configuration>
         </plugin>
-=======
->>>>>>> f7e584d7
       <plugin>
         <groupId>org.apache.maven.plugins</groupId>
         <artifactId>maven-checkstyle-plugin</artifactId>
